#ifndef VOXBLOX_CORE_ESDF_MAP_H_
#define VOXBLOX_CORE_ESDF_MAP_H_

#include <glog/logging.h>
#include <memory>
#include <string>
#include <utility>

#include "voxblox/core/common.h"
#include "voxblox/core/layer.h"
#include "voxblox/core/voxel.h"
#include "voxblox/interpolator/interpolator.h"

#include "voxblox/io/layer_io.h"

namespace voxblox {

class EsdfMap {
 public:
  EIGEN_MAKE_ALIGNED_OPERATOR_NEW

  typedef std::shared_ptr<EsdfMap> Ptr;

  struct Config {
    EIGEN_MAKE_ALIGNED_OPERATOR_NEW

    FloatingPoint esdf_voxel_size = 0.2;
    size_t esdf_voxels_per_side = 16u;
  };

  explicit EsdfMap(const Config& config)
      : esdf_layer_(new Layer<EsdfVoxel>(config.esdf_voxel_size,
                                         config.esdf_voxels_per_side)),
        interpolator_(esdf_layer_.get()) {
    block_size_ = config.esdf_voxel_size * config.esdf_voxels_per_side;
  }

<<<<<<< HEAD
  // NOTE(mereweth@jpl.nasa.gov) - for convenience with Python bindings
  EsdfMap(Layer<EsdfVoxel>::Ptr esdf_layer)
     : esdf_layer_(esdf_layer),
       interpolator_(esdf_layer_.get()) {
    if (!esdf_layer) {
      // TODO(mereweth@jpl.nasa.gov) - throw std exception for Python to catch?
      throw std::runtime_error(std::string("Null Layer<EsdfVoxel>::Ptr") +
                               " in EsdfMap constructor");
=======
  explicit EsdfMap(const std::string& file_path)
      : esdf_layer_(
            io::LoadOrCreateLayerHeader<EsdfVoxel>(file_path, 0.2, 16u)),
        interpolator_(esdf_layer_.get()) {
    if (!io::LoadBlocksFromFile<EsdfVoxel>(
            file_path, Layer<EsdfVoxel>::BlockMergingStrategy::kProhibit,
            esdf_layer_.get())) {
      // TODO(mereweth@jpl.nasa.gov) - throw std exception for Python to catch?
      throw std::runtime_error(std::string("Invalid file path: ") + file_path);
>>>>>>> e78b7f70
    }
    block_size_ = esdf_layer_->block_size();
  }

<<<<<<< HEAD
=======
  // Creates a new EsdfMap based on a COPY of this layer.
  explicit EsdfMap(const Layer<EsdfVoxel>& layer)
      : EsdfMap(aligned_shared<Layer<EsdfVoxel>>(layer)) {}

  // Creates a new EsdfMap that contains this layer.
  explicit EsdfMap(Layer<EsdfVoxel>::Ptr layer)
      : esdf_layer_(layer), interpolator_(CHECK_NOTNULL(esdf_layer_.get())) {
    block_size_ = layer->block_size();
  }

>>>>>>> e78b7f70
  virtual ~EsdfMap() {}

  Layer<EsdfVoxel>* getEsdfLayerPtr() { return esdf_layer_.get(); }
  const Layer<EsdfVoxel>& getEsdfLayer() const { return *esdf_layer_; }

  FloatingPoint block_size() const { return block_size_; }
  FloatingPoint voxel_size() const { return esdf_layer_->voxel_size(); }

  // Specific accessor functions for esdf maps.
  // Returns true if the point exists in the map AND is observed.
  // These accessors use Vector3d and doubles explicitly rather than
  // FloatingPoint to have a standard, cast-free interface to planning
  // functions.
  bool getDistanceAtPosition(const Eigen::Vector3d& position,
                             double* distance) const;

  bool getDistanceAndGradientAtPosition(const Eigen::Vector3d& position,
                                        double* distance,
                                        Eigen::Vector3d* gradient) const;

  bool isObserved(const Eigen::Vector3d& position) const;

  // Convenience functions for querying many points at once from Python

  // TODO(mereweth@jpl.nasa.gov) - double check that position can not be mutated
  // EigenDRef is fully dynamic stride type alias for Numpy array slices
  // Use column-major matrices; column-by-column traversal is faster

  // convenience alias borrowed from pybind11
  using EigenDStride = Eigen::Stride<Eigen::Dynamic, Eigen::Dynamic>;
<<<<<<< HEAD
  template <typename MatrixType> using EigenDRef = Eigen::Ref<MatrixType, 0, EigenDStride>;

  void batchGetDistanceAtPosition(
    EigenDRef<const Eigen::Matrix<double, 3, Eigen::Dynamic>>& positions,
    Eigen::Ref<Eigen::VectorXd> distances,
    Eigen::Ref<Eigen::VectorXi> observed) const;

  void batchGetDistanceAndGradientAtPosition(
    EigenDRef<const Eigen::Matrix<double, 3, Eigen::Dynamic>>& positions,
    Eigen::Ref<Eigen::VectorXd> distances,
    EigenDRef<Eigen::Matrix<double, 3, Eigen::Dynamic>>& gradients,
    Eigen::Ref<Eigen::VectorXi> observed) const;

  void batchIsObserved(
    EigenDRef<const Eigen::Matrix<double, 3, Eigen::Dynamic>>& positions,
    Eigen::Ref<Eigen::VectorXi> observed) const;
=======
  template <typename MatrixType>
  using EigenDRef = Eigen::Ref<MatrixType, 0, EigenDStride>;

  void batchGetDistanceAtPosition(
      EigenDRef<const Eigen::Matrix<double, 3, Eigen::Dynamic>>& positions,
      Eigen::Ref<Eigen::VectorXd> distances,
      Eigen::Ref<Eigen::VectorXi> observed) const;

  void batchGetDistanceAndGradientAtPosition(
      EigenDRef<const Eigen::Matrix<double, 3, Eigen::Dynamic>>& positions,
      Eigen::Ref<Eigen::VectorXd> distances,
      EigenDRef<Eigen::Matrix<double, 3, Eigen::Dynamic>>& gradients,
      Eigen::Ref<Eigen::VectorXi> observed) const;

  void batchIsObserved(
      EigenDRef<const Eigen::Matrix<double, 3, Eigen::Dynamic>>& positions,
      Eigen::Ref<Eigen::VectorXi> observed) const;
>>>>>>> e78b7f70

  unsigned int coordPlaneSliceGetCount(unsigned int free_plane_index,
                                       double free_plane_val) const;

  unsigned int coordPlaneSliceGetDistance(
<<<<<<< HEAD
    unsigned int free_plane_index,
    double free_plane_val,
    EigenDRef<Eigen::Matrix<double, 3, Eigen::Dynamic>>& positions,
    Eigen::Ref<Eigen::VectorXd> distances,
    unsigned int max_points = 100000) const;
=======
      unsigned int free_plane_index, double free_plane_val,
      EigenDRef<Eigen::Matrix<double, 3, Eigen::Dynamic>>& positions,
      Eigen::Ref<Eigen::VectorXd> distances) const;
>>>>>>> e78b7f70

 protected:
  FloatingPoint block_size_;

  // The layers.
  Layer<EsdfVoxel>::Ptr esdf_layer_;

  // Interpolator for the layer.
  Interpolator<EsdfVoxel> interpolator_;
};

}  // namespace voxblox

#endif  // VOXBLOX_CORE_ESDF_MAP_H_<|MERGE_RESOLUTION|>--- conflicted
+++ resolved
@@ -35,7 +35,6 @@
     block_size_ = config.esdf_voxel_size * config.esdf_voxels_per_side;
   }
 
-<<<<<<< HEAD
   // NOTE(mereweth@jpl.nasa.gov) - for convenience with Python bindings
   EsdfMap(Layer<EsdfVoxel>::Ptr esdf_layer)
      : esdf_layer_(esdf_layer),
@@ -44,23 +43,10 @@
       // TODO(mereweth@jpl.nasa.gov) - throw std exception for Python to catch?
       throw std::runtime_error(std::string("Null Layer<EsdfVoxel>::Ptr") +
                                " in EsdfMap constructor");
-=======
-  explicit EsdfMap(const std::string& file_path)
-      : esdf_layer_(
-            io::LoadOrCreateLayerHeader<EsdfVoxel>(file_path, 0.2, 16u)),
-        interpolator_(esdf_layer_.get()) {
-    if (!io::LoadBlocksFromFile<EsdfVoxel>(
-            file_path, Layer<EsdfVoxel>::BlockMergingStrategy::kProhibit,
-            esdf_layer_.get())) {
-      // TODO(mereweth@jpl.nasa.gov) - throw std exception for Python to catch?
-      throw std::runtime_error(std::string("Invalid file path: ") + file_path);
->>>>>>> e78b7f70
     }
     block_size_ = esdf_layer_->block_size();
   }
 
-<<<<<<< HEAD
-=======
   // Creates a new EsdfMap based on a COPY of this layer.
   explicit EsdfMap(const Layer<EsdfVoxel>& layer)
       : EsdfMap(aligned_shared<Layer<EsdfVoxel>>(layer)) {}
@@ -71,7 +57,6 @@
     block_size_ = layer->block_size();
   }
 
->>>>>>> e78b7f70
   virtual ~EsdfMap() {}
 
   Layer<EsdfVoxel>* getEsdfLayerPtr() { return esdf_layer_.get(); }
@@ -102,24 +87,6 @@
 
   // convenience alias borrowed from pybind11
   using EigenDStride = Eigen::Stride<Eigen::Dynamic, Eigen::Dynamic>;
-<<<<<<< HEAD
-  template <typename MatrixType> using EigenDRef = Eigen::Ref<MatrixType, 0, EigenDStride>;
-
-  void batchGetDistanceAtPosition(
-    EigenDRef<const Eigen::Matrix<double, 3, Eigen::Dynamic>>& positions,
-    Eigen::Ref<Eigen::VectorXd> distances,
-    Eigen::Ref<Eigen::VectorXi> observed) const;
-
-  void batchGetDistanceAndGradientAtPosition(
-    EigenDRef<const Eigen::Matrix<double, 3, Eigen::Dynamic>>& positions,
-    Eigen::Ref<Eigen::VectorXd> distances,
-    EigenDRef<Eigen::Matrix<double, 3, Eigen::Dynamic>>& gradients,
-    Eigen::Ref<Eigen::VectorXi> observed) const;
-
-  void batchIsObserved(
-    EigenDRef<const Eigen::Matrix<double, 3, Eigen::Dynamic>>& positions,
-    Eigen::Ref<Eigen::VectorXi> observed) const;
-=======
   template <typename MatrixType>
   using EigenDRef = Eigen::Ref<MatrixType, 0, EigenDStride>;
 
@@ -137,23 +104,16 @@
   void batchIsObserved(
       EigenDRef<const Eigen::Matrix<double, 3, Eigen::Dynamic>>& positions,
       Eigen::Ref<Eigen::VectorXi> observed) const;
->>>>>>> e78b7f70
 
   unsigned int coordPlaneSliceGetCount(unsigned int free_plane_index,
                                        double free_plane_val) const;
 
   unsigned int coordPlaneSliceGetDistance(
-<<<<<<< HEAD
-    unsigned int free_plane_index,
-    double free_plane_val,
-    EigenDRef<Eigen::Matrix<double, 3, Eigen::Dynamic>>& positions,
-    Eigen::Ref<Eigen::VectorXd> distances,
-    unsigned int max_points = 100000) const;
-=======
-      unsigned int free_plane_index, double free_plane_val,
+      unsigned int free_plane_index,
+      double free_plane_val,
       EigenDRef<Eigen::Matrix<double, 3, Eigen::Dynamic>>& positions,
-      Eigen::Ref<Eigen::VectorXd> distances) const;
->>>>>>> e78b7f70
+      Eigen::Ref<Eigen::VectorXd> distances,
+      unsigned int max_points = 100000) const;
 
  protected:
   FloatingPoint block_size_;
