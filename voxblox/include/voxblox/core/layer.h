--- conflicted
+++ resolved
@@ -232,11 +232,7 @@
 
   size_t getMemorySize() const;
 
-<<<<<<< HEAD
-protected:
-=======
  protected:
->>>>>>> e78b7f70
   FloatingPoint voxel_size_;
   size_t voxels_per_side_;
   FloatingPoint block_size_;
