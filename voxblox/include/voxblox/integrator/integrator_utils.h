--- conflicted
+++ resolved
@@ -152,23 +152,7 @@
                                                             ray_scaled.z());
   }
 
-<<<<<<< HEAD
-=======
-  bool nextRayIndex(AnyIndex* ray_index) {
-    DCHECK(ray_index != nullptr);
-    *ray_index = curr_index_;
-    bool not_at_end = curr_index_ != end_index_;
-
-    int t_min_idx;
-    t_to_next_boundary_.minCoeff(&t_min_idx);
-    curr_index_[t_min_idx] += ray_step_signs_[t_min_idx];
-    t_to_next_boundary_[t_min_idx] += t_step_size_[t_min_idx];
-
-    return not_at_end;
-  }
-
  private:
->>>>>>> 4e6e1c2e
   Ray t_to_next_boundary_;
   AnyIndex curr_index_;
   AnyIndex end_index_;
