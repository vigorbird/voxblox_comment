cmake_minimum_required(VERSION 2.8.3)
project(voxblox)

find_package(catkin_simple REQUIRED)
catkin_simple()

set(CMAKE_MACOSX_RPATH 0)
add_definitions(-std=c++11 -Wno-sign-compare -Wno-unused-value)

if (EXISTS "${CMAKE_CURRENT_LIST_DIR}/../pybind11/CMakeLists.txt")
  set(HAVE_PYBIND11 TRUE)
  message(STATUS "Found pybind11; generating Python bindings")
endif()

############
# PROTOBUF #
############
# General idea: first check if we have protobuf catkin, then use that.
# Otherwise use system protobuf.
set(PROTO_DEFNS proto/voxblox/Block.proto
                proto/voxblox/Layer.proto)
set(ADDITIONAL_LIBRARIES "")

find_package(protobuf_catkin QUIET)
if (protobuf_catkin_FOUND)
    message(STATUS "Using protobuf_catkin")
    list(APPEND catkin_INCLUDE_DIRS ${protobuf_catkin_INCLUDE_DIRS})
    list(APPEND catkin_LIBRARIES ${protobuf_catkin_LIBRARIES})
    include_directories(${CMAKE_CURRENT_BINARY_DIR})

    PROTOBUF_CATKIN_GENERATE_CPP(PROTO_SRCS PROTO_HDRS ${PROTO_DEFNS})
    set(ADDITIONAL_LIBRARIES ${protobuf_catkin_LIBRARIES})
else()
  message(STATUS "Using system protobuf")
  find_package(Protobuf REQUIRED)
  include_directories(${PROTOBUF_INCLUDE_DIRS})
  include_directories(${CMAKE_CURRENT_BINARY_DIR})

  PROTOBUF_GENERATE_CPP(PROTO_SRCS PROTO_HDRS ${PROTO_DEFNS})
  set(ADDITIONAL_LIBRARIES ${PROTOBUF_LIBRARY})
endif()

####################
# SET SOURCE FILES #
####################

set("${PROJECT_NAME}_SRCS"
  src/core/block.cc
  src/core/esdf_map.cc
  src/core/tsdf_map.cc
  src/integrator/esdf_integrator.cc
  src/integrator/esdf_occ_integrator.cc
  src/integrator/tsdf_integrator.cc
  src/integrator/integrator_utils.cc
  src/io/mesh_ply.cc
  src/mesh/marching_cubes.cc
  src/simulation/objects.cc
  src/simulation/simulation_world.cc
  src/utils/camera_model.cc
  src/utils/layer_utils.cc
  src/utils/protobuf_utils.cc
  src/utils/timing.cc
)

#############
# LIBRARIES #
#############
<<<<<<< HEAD
# NOTE(mereweth@jpl.nasa.gov) - Be careful when compiling Proto cc files. It is
# best to do so only once (make a shared library for each set of Proto files.
# Otherwise, at some point, you will get errors from double-adding protobuf
# formats, of the following form:
# [libprotobuf ERROR google/protobuf/descriptor_database.cc:57]
# File already exists in database: Block.proto

# Avoid having multiple compiled copies of the same .pb.cc
# file sharing a single copy of libprotobuf.so
cs_add_library(${PROJECT_NAME}_proto
=======
cs_add_library(${PROJECT_NAME}
  ${${PROJECT_NAME}_SRCS}
>>>>>>> e78b7f70
  ${PROTO_SRCS}
)
target_link_libraries(${PROJECT_NAME}_proto ${PROTOBUF_LIBRARIES})

cs_add_library(${PROJECT_NAME}
  ${${PROJECT_NAME}_SRCS}
)
target_link_libraries(${PROJECT_NAME} ${PROJECT_NAME}_proto ${PROTOBUF_LIBRARIES})

###################
# PYTHON BINDINGS #
###################
if(HAVE_PYBIND11)
  catkin_python_setup()

  # TODO(mereweth@jpl.nasa.gov) - how to tell pybind11 about an existing library?
  # or should we just use the pybind library for everything?
  add_subdirectory(../pybind11 pybind11)
  message("Building Python bindings for voxblox")
  pybind11_add_module(voxbloxpy
    ${${PROJECT_NAME}_SRCS}
    src/pybind11/esdf_map_bind.cc
    src/pybind11/tsdf_map_bind.cc
    src/pybind11/esdf_integrator_bind.cc
    src/pybind11/tsdf_integrator_bind.cc
    src/pybind11/voxel_bind.cc
    src/pybind11/layer_bind.cc
    src/pybind11/block_bind.cc
    src/pybind11/layer_io_bind.cc
    src/pybind11/bind.cc)
  set_target_properties(voxbloxpy PROPERTIES LINKER_LANGUAGE CXX)
  target_link_libraries(voxbloxpy PUBLIC ${PROJECT_NAME}_proto
                                         ${PROTOBUF_LIBRARIES}
                                         ${catkin_LIBRARIES})

  # TODO(mereweth@jpl.nasa.gov) - is there a better way to make this importable?
  #cs_add_targets_to_package(voxbloxpy)

  # TODO(mereweth@jpl.nasa.gov) - this is a bit hacky but it works
  set_target_properties(voxbloxpy
    PROPERTIES LIBRARY_OUTPUT_DIRECTORY
  ${CATKIN_DEVEL_PREFIX}/${CATKIN_PACKAGE_PYTHON_DESTINATION}/../)
endif()

############
# BINARIES #
############

add_executable(tsdf_to_esdf
  test/tsdf_to_esdf.cc
)
target_link_libraries(tsdf_to_esdf ${PROJECT_NAME} ${catkin_LIBRARIES})

add_executable(test_load_esdf
  test/test_load_esdf.cc
)
target_link_libraries(test_load_esdf ${PROJECT_NAME} ${catkin_LIBRARIES})

###################
# PYTHON BINDINGS #
###################
if(HAVE_PYBIND11)
  catkin_python_setup()

  # TODO(mereweth@jpl.nasa.gov) - how to tell pybind11 about an existing library?
  # or should we just use the pybind library for everything?
  add_subdirectory(../pybind11 pybind11)
  message("Building Python bindings for voxblox")
  pybind11_add_module(voxbloxpy
    ${${PROJECT_NAME}_SRCS}
    ${PROTO_SRCS}
    src/pybind11/esdf_map_bind.cc)
  set_target_properties(voxbloxpy PROPERTIES LINKER_LANGUAGE CXX)
  target_link_libraries(voxbloxpy PUBLIC ${PROTOBUF_LIBRARIES} ${catkin_LIBRARIES})

  # TODO(mereweth@jpl.nasa.gov) - is there a better way to make this importable?
  #cs_add_targets_to_package(voxbloxpy)

  # TODO(mereweth@jpl.nasa.gov) - this is a bit hacky but it works
  set_target_properties(voxbloxpy
    PROPERTIES LIBRARY_OUTPUT_DIRECTORY
  ${CATKIN_DEVEL_PREFIX}/${CATKIN_PACKAGE_PYTHON_DESTINATION}/../)
endif()

############
# BINARIES #
############

add_executable(tsdf_to_esdf
  test/tsdf_to_esdf.cc
)
target_link_libraries(tsdf_to_esdf ${PROJECT_NAME} ${catkin_LIBRARIES})

add_executable(test_load_esdf
  test/test_load_esdf.cc
)
target_link_libraries(test_load_esdf ${PROJECT_NAME} ${catkin_LIBRARIES})

#########
# TESTS #
#########
add_custom_target(test_data)
add_custom_command(TARGET test_data
                  COMMAND rm -rf test_data
                  COMMAND mkdir -p test_data
                  COMMAND cp -r ${CMAKE_SOURCE_DIR}/test/test_data/*
                                test_data/ || :)

#add_definitions(-DVISUALIZE_UNIT_TEST_RESULTS)

catkin_add_gtest(test_approx_hash_array
  test/test_approx_hash_array.cc
)
target_link_libraries(test_approx_hash_array ${PROJECT_NAME})

catkin_add_gtest(test_tsdf_map
  test/test_tsdf_map.cc
)
target_link_libraries(test_tsdf_map ${PROJECT_NAME} ${catkin_LIBRARIES})

catkin_add_gtest(test_protobuf
  test/test_protobuf.cc
)
target_link_libraries(test_protobuf ${PROJECT_NAME} ${catkin_LIBRARIES})

catkin_add_gtest(test_tsdf_interpolator
  test/test_tsdf_interpolator.cc
)
target_link_libraries(test_tsdf_interpolator ${PROJECT_NAME} ${catkin_LIBRARIES})

catkin_add_gtest(test_layer
  test/test_layer.cc
)
target_link_libraries(test_layer ${PROJECT_NAME} ${catkin_LIBRARIES})

##########
# EXPORT #
##########
cs_install()
cs_export(INCLUDE_DIRS include ${CMAKE_CURRENT_BINARY_DIR}
          CFG_EXTRAS voxblox-extras.cmake
          LIBRARIES ${ADDITIONAL_LIBRARIES})<|MERGE_RESOLUTION|>--- conflicted
+++ resolved
@@ -65,7 +65,6 @@
 #############
 # LIBRARIES #
 #############
-<<<<<<< HEAD
 # NOTE(mereweth@jpl.nasa.gov) - Be careful when compiling Proto cc files. It is
 # best to do so only once (make a shared library for each set of Proto files.
 # Otherwise, at some point, you will get errors from double-adding protobuf
@@ -76,10 +75,6 @@
 # Avoid having multiple compiled copies of the same .pb.cc
 # file sharing a single copy of libprotobuf.so
 cs_add_library(${PROJECT_NAME}_proto
-=======
-cs_add_library(${PROJECT_NAME}
-  ${${PROJECT_NAME}_SRCS}
->>>>>>> e78b7f70
   ${PROTO_SRCS}
 )
 target_link_libraries(${PROJECT_NAME}_proto ${PROTOBUF_LIBRARIES})
@@ -114,46 +109,6 @@
   target_link_libraries(voxbloxpy PUBLIC ${PROJECT_NAME}_proto
                                          ${PROTOBUF_LIBRARIES}
                                          ${catkin_LIBRARIES})
-
-  # TODO(mereweth@jpl.nasa.gov) - is there a better way to make this importable?
-  #cs_add_targets_to_package(voxbloxpy)
-
-  # TODO(mereweth@jpl.nasa.gov) - this is a bit hacky but it works
-  set_target_properties(voxbloxpy
-    PROPERTIES LIBRARY_OUTPUT_DIRECTORY
-  ${CATKIN_DEVEL_PREFIX}/${CATKIN_PACKAGE_PYTHON_DESTINATION}/../)
-endif()
-
-############
-# BINARIES #
-############
-
-add_executable(tsdf_to_esdf
-  test/tsdf_to_esdf.cc
-)
-target_link_libraries(tsdf_to_esdf ${PROJECT_NAME} ${catkin_LIBRARIES})
-
-add_executable(test_load_esdf
-  test/test_load_esdf.cc
-)
-target_link_libraries(test_load_esdf ${PROJECT_NAME} ${catkin_LIBRARIES})
-
-###################
-# PYTHON BINDINGS #
-###################
-if(HAVE_PYBIND11)
-  catkin_python_setup()
-
-  # TODO(mereweth@jpl.nasa.gov) - how to tell pybind11 about an existing library?
-  # or should we just use the pybind library for everything?
-  add_subdirectory(../pybind11 pybind11)
-  message("Building Python bindings for voxblox")
-  pybind11_add_module(voxbloxpy
-    ${${PROJECT_NAME}_SRCS}
-    ${PROTO_SRCS}
-    src/pybind11/esdf_map_bind.cc)
-  set_target_properties(voxbloxpy PROPERTIES LINKER_LANGUAGE CXX)
-  target_link_libraries(voxbloxpy PUBLIC ${PROTOBUF_LIBRARIES} ${catkin_LIBRARIES})
 
   # TODO(mereweth@jpl.nasa.gov) - is there a better way to make this importable?
   #cs_add_targets_to_package(voxbloxpy)
