#include <voxblox_ros/conversions.h>

#include "voxblox_ros/esdf_server.h"
#include "voxblox_ros/ros_params.h"

namespace voxblox {

EsdfServer::EsdfServer(const ros::NodeHandle& nh,
                       const ros::NodeHandle& nh_private,
                       const EsdfMap::Config& esdf_config,
                       const EsdfIntegrator::Config& esdf_integrator_config,
                       const TsdfMap::Config& tsdf_config,
                       const TsdfIntegratorBase::Config& tsdf_integrator_config)
    : TsdfServer(nh, nh_private, tsdf_config, tsdf_integrator_config),
      clear_sphere_for_planning_(false),
      publish_esdf_map_(false) {
  // Set up map and integrator.
  esdf_map_.reset(new EsdfMap(esdf_config));
  esdf_integrator_.reset(new EsdfIntegrator(esdf_integrator_config,
                                            tsdf_map_->getTsdfLayerPtr(),
                                            esdf_map_->getEsdfLayerPtr()));

  // Set up publisher.
  esdf_pointcloud_pub_ =
      nh_private_.advertise<pcl::PointCloud<pcl::PointXYZI> >("esdf_pointcloud",
                                                              1, true);
  esdf_slice_pub_ = nh_private_.advertise<pcl::PointCloud<pcl::PointXYZI> >(
      "esdf_slice", 1, true);
  esdf_map_pub_ =
      nh_private_.advertise<voxblox_msgs::Layer>("esdf_map_out", 1, false);

  // Set up subscriber.
  esdf_map_sub_ = nh_private_.subscribe("esdf_map_in", 1,
                                        &EsdfServer::esdfMapCallback, this);

  // Whether to clear each new pose as it comes in, and then set a sphere
  // around it to occupied.
  nh_private_.param("clear_sphere_for_planning", clear_sphere_for_planning_,
                    clear_sphere_for_planning_);
  nh_private_.param("publish_esdf_map", publish_esdf_map_, publish_esdf_map_);
}

EsdfServer::EsdfServer(const ros::NodeHandle& nh,
                       const ros::NodeHandle& nh_private)
    : TsdfServer(nh, nh_private),
      clear_sphere_for_planning_(false),
      publish_esdf_map_(false) {
  // Get config from ros params.
  EsdfIntegrator::Config esdf_integrator_config =
      getEsdfIntegratorConfigFromRosParam(nh_private_);
  EsdfMap::Config esdf_config = getEsdfMapConfigFromRosParam(nh_private_);

  // Set up map and integrator.
  esdf_map_.reset(new EsdfMap(esdf_config));
  esdf_integrator_.reset(new EsdfIntegrator(esdf_integrator_config,
                                            tsdf_map_->getTsdfLayerPtr(),
                                            esdf_map_->getEsdfLayerPtr()));

  // Set up publisher.
  esdf_pointcloud_pub_ =
      nh_private_.advertise<pcl::PointCloud<pcl::PointXYZI> >("esdf_pointcloud",
                                                              1, true);
  esdf_slice_pub_ = nh_private_.advertise<pcl::PointCloud<pcl::PointXYZI> >(
      "esdf_slice", 1, true);
  esdf_map_pub_ =
      nh_private_.advertise<voxblox_msgs::Layer>("esdf_map_out", 1, false);

  // Set up subscriber.
  esdf_map_sub_ = nh_private_.subscribe("esdf_map_in", 1,
                                        &EsdfServer::esdfMapCallback, this);

  // Whether to clear each new pose as it comes in, and then set a sphere
  // around it to occupied.
  nh_private_.param("clear_sphere_for_planning", clear_sphere_for_planning_,
                    clear_sphere_for_planning_);
  nh_private_.param("publish_esdf_map", publish_esdf_map_, publish_esdf_map_);
}

void EsdfServer::publishAllUpdatedEsdfVoxels() {
  // Create a pointcloud with distance = intensity.
  pcl::PointCloud<pcl::PointXYZI> pointcloud;

  createDistancePointcloudFromEsdfLayer(esdf_map_->getEsdfLayer(), &pointcloud);

  pointcloud.header.frame_id = world_frame_;
  esdf_pointcloud_pub_.publish(pointcloud);
}

void EsdfServer::publishSlices() {
  TsdfServer::publishSlices();

  pcl::PointCloud<pcl::PointXYZI> pointcloud;

  constexpr int kZAxisIndex = 2;
  createDistancePointcloudFromEsdfLayerSlice(
      esdf_map_->getEsdfLayer(), kZAxisIndex, slice_level_, &pointcloud);

  pointcloud.header.frame_id = world_frame_;
  esdf_slice_pub_.publish(pointcloud);
}

bool EsdfServer::generateEsdfCallback(
    std_srvs::Empty::Request& /*request*/,      // NOLINT
    std_srvs::Empty::Response& /*response*/) {  // NOLINT
  const bool clear_esdf = true;
  if (clear_esdf) {
    esdf_integrator_->updateFromTsdfLayerBatch();
  } else {
    const bool clear_updated_flag = true;
    esdf_integrator_->updateFromTsdfLayer(clear_updated_flag);
  }
  publishAllUpdatedEsdfVoxels();
  publishSlices();
  return true;
}

void EsdfServer::updateMesh() {
  // Also update the ESDF now, if there's any blocks in the TSDF.
  if (tsdf_map_->getTsdfLayer().getNumberOfAllocatedBlocks() > 0) {
    const bool clear_updated_flag_esdf = false;
    esdf_integrator_->updateFromTsdfLayer(clear_updated_flag_esdf);
  }
  publishAllUpdatedEsdfVoxels();

  if (publish_esdf_map_ && esdf_map_pub_.getNumSubscribers() > 0) {
    const bool only_updated = false;
    voxblox_msgs::Layer layer_msg;
    serializeLayerAsMsg<EsdfVoxel>(esdf_map_->getEsdfLayer(), only_updated,
                                   &layer_msg);
    esdf_map_pub_.publish(layer_msg);
  }

  TsdfServer::updateMesh();
}

void EsdfServer::publishPointclouds() {
  publishAllUpdatedEsdfVoxels();
<<<<<<< HEAD
  publishSlices();
=======
  if (publish_slices_) {
    publishSlices();
  }
>>>>>>> fa651fa9

  TsdfServer::publishPointclouds();
}

void EsdfServer::publishMap(const bool reset_remote_map) {
  if (this->esdf_map_pub_.getNumSubscribers() > 0) {
    const bool only_updated = false;
    timing::Timer publish_map_timer("map/publish_esdf");
    voxblox_msgs::Layer layer_msg;
    serializeLayerAsMsg<EsdfVoxel>(this->esdf_map_->getEsdfLayer(),
                                   only_updated, &layer_msg);
    if (reset_remote_map) {
      layer_msg.action = static_cast<uint8_t>(MapDerializationAction::kReset);
    }
    this->esdf_map_pub_.publish(layer_msg);
    publish_map_timer.Stop();
  }

  TsdfServer::publishMap();
}

bool EsdfServer::saveMap(const std::string& file_path) {
  // Output TSDF map first, then ESDF.
  const bool success = TsdfServer::saveMap(file_path);

  constexpr bool kClearFile = false;
  return success &&
         io::SaveLayer(esdf_map_->getEsdfLayer(), file_path, kClearFile);
}

bool EsdfServer::loadMap(const std::string& file_path) {
  // Load in the same order: TSDF first, then ESDF.
  bool success = TsdfServer::loadMap(file_path);

  constexpr bool kMulitpleLayerSupport = true;
  return success &&
         io::LoadBlocksFromFile(
             file_path, Layer<EsdfVoxel>::BlockMergingStrategy::kReplace,
             kMulitpleLayerSupport, esdf_map_->getEsdfLayerPtr());
}

void EsdfServer::updateEsdf() {
  if (tsdf_map_->getTsdfLayer().getNumberOfAllocatedBlocks() > 0) {
    const bool clear_updated_flag_esdf = true;
    esdf_integrator_->updateFromTsdfLayer(clear_updated_flag_esdf);
  }
}

void EsdfServer::updateEsdfBatch(bool full_euclidean) {
  if (tsdf_map_->getTsdfLayer().getNumberOfAllocatedBlocks() > 0) {
    if (full_euclidean) {
      esdf_integrator_->updateFromTsdfLayerBatchFullEuclidean();
    } else {
      esdf_integrator_->updateFromTsdfLayerBatch();
    }
  }
}

float EsdfServer::getEsdfMaxDistance() const {
  return esdf_integrator_->getEsdfMaxDistance();
}

void EsdfServer::setEsdfMaxDistance(float max_distance) {
  esdf_integrator_->setEsdfMaxDistance(max_distance);
}

void EsdfServer::newPoseCallback(const Transformation& T_G_C) {
  if (clear_sphere_for_planning_) {
    esdf_integrator_->addNewRobotPosition(T_G_C.getPosition());
  }
}

void EsdfServer::esdfMapCallback(const voxblox_msgs::Layer& layer_msg) {
  bool success =
      deserializeMsgToLayer<EsdfVoxel>(layer_msg, esdf_map_->getEsdfLayerPtr());

  if (!success) {
    ROS_ERROR_THROTTLE(10, "Got an invalid ESDF map message!");
  } else {
    ROS_INFO_ONCE("Got an ESDF map from ROS topic!");
    publishAllUpdatedEsdfVoxels();
    publishSlices();
  }
}

void EsdfServer::clear() {
  esdf_map_->getEsdfLayerPtr()->removeAllBlocks();
  esdf_integrator_->clear();
  CHECK_EQ(esdf_map_->getEsdfLayerPtr()->getNumberOfAllocatedBlocks(), 0);

  TsdfServer::clear();

  // Publish a message to reset the map to all subscribers.
  constexpr bool kResetRemoteMap = true;
  publishMap(kResetRemoteMap);
}

}  // namespace voxblox<|MERGE_RESOLUTION|>--- conflicted
+++ resolved
@@ -135,13 +135,9 @@
 
 void EsdfServer::publishPointclouds() {
   publishAllUpdatedEsdfVoxels();
-<<<<<<< HEAD
-  publishSlices();
-=======
   if (publish_slices_) {
     publishSlices();
   }
->>>>>>> fa651fa9
 
   TsdfServer::publishPointclouds();
 }
